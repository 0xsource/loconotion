[[package]]
name = "appdirs"
version = "1.4.4"
description = "A small Python module for determining appropriate platform-specific dirs, e.g. a \"user data dir\"."
category = "dev"
optional = false
python-versions = "*"

[[package]]
<<<<<<< HEAD
name = "atomicwrites"
version = "1.4.0"
description = "Atomic file writes."
category = "dev"
optional = false
python-versions = ">=2.7, !=3.0.*, !=3.1.*, !=3.2.*, !=3.3.*"

[[package]]
name = "attrs"
version = "19.3.0"
description = "Classes Without Boilerplate"
category = "dev"
optional = false
python-versions = ">=2.7, !=3.0.*, !=3.1.*, !=3.2.*, !=3.3.*"
=======
name = "attrs"
version = "19.3.0"
description = "Classes Without Boilerplate"
category = "dev"
optional = false
python-versions = ">=2.7, !=3.0.*, !=3.1.*, !=3.2.*, !=3.3.*"
>>>>>>> 4b4c7158

[package.extras]
azure-pipelines = ["coverage", "hypothesis", "pympler", "pytest (>=4.3.0)", "six", "zope.interface", "pytest-azurepipelines"]
dev = ["coverage", "hypothesis", "pympler", "pytest (>=4.3.0)", "six", "zope.interface", "sphinx", "pre-commit"]
docs = ["sphinx", "zope.interface"]
tests = ["coverage", "hypothesis", "pympler", "pytest (>=4.3.0)", "six", "zope.interface"]

[[package]]
name = "beautifulsoup4"
version = "4.9.1"
description = "Screen-scraping library"
category = "main"
optional = false
python-versions = "*"

[package.dependencies]
soupsieve = [
    ">1.2",
    "<2.0",
]

[package.extras]
html5lib = ["html5lib"]
lxml = ["lxml"]

[[package]]
name = "black"
version = "19.10b0"
description = "The uncompromising code formatter."
category = "dev"
optional = false
python-versions = ">=3.6"

[package.dependencies]
appdirs = "*"
attrs = ">=18.1.0"
click = ">=6.5"
pathspec = ">=0.6,<1"
regex = "*"
toml = ">=0.9.4"
typed-ast = ">=1.4.0"

[package.extras]
d = ["aiohttp (>=3.3.2)", "aiohttp-cors"]

[[package]]
name = "certifi"
version = "2020.4.5.1"
description = "Python package for providing Mozilla's CA Bundle."
category = "main"
optional = false
python-versions = "*"

[[package]]
name = "chardet"
version = "3.0.4"
description = "Universal encoding detector for Python 2 and 3"
category = "main"
optional = false
python-versions = "*"

[[package]]
name = "chromedriver-autoinstaller"
version = "0.2.0"
description = "Automatically install chromedriver that supports the currently installed version of chrome."
category = "main"
optional = false
python-versions = ">=3"

[[package]]
name = "click"
version = "7.1.2"
description = "Composable command line interface toolkit"
category = "dev"
optional = false
python-versions = ">=2.7, !=3.0.*, !=3.1.*, !=3.2.*, !=3.3.*, !=3.4.*"

[[package]]
name = "colorama"
version = "0.4.3"
description = "Cross-platform colored terminal text."
category = "main"
optional = false
python-versions = ">=2.7, !=3.0.*, !=3.1.*, !=3.2.*, !=3.3.*, !=3.4.*"

[[package]]
name = "cssutils"
version = "1.0.2"
description = "A CSS Cascading Style Sheets library for Python"
category = "main"
optional = false
python-versions = "*"

[[package]]
<<<<<<< HEAD
=======
name = "html5lib"
version = "1.1"
description = "HTML parser based on the WHATWG HTML specification"
category = "main"
optional = false
python-versions = ">=2.7, !=3.0.*, !=3.1.*, !=3.2.*, !=3.3.*, !=3.4.*"

[package.dependencies]
six = ">=1.9"
webencodings = "*"

[package.extras]
all = ["genshi", "chardet (>=2.2)", "lxml"]
chardet = ["chardet (>=2.2)"]
genshi = ["genshi"]
lxml = ["lxml"]

[[package]]
>>>>>>> 4b4c7158
name = "idna"
version = "2.9"
description = "Internationalized Domain Names in Applications (IDNA)"
category = "main"
optional = false
python-versions = ">=2.7, !=3.0.*, !=3.1.*, !=3.2.*, !=3.3.*"

[[package]]
<<<<<<< HEAD
name = "importlib-metadata"
version = "4.11.3"
description = "Read metadata from Python packages"
category = "dev"
optional = false
python-versions = ">=3.7"

[package.dependencies]
typing-extensions = {version = ">=3.6.4", markers = "python_version < \"3.8\""}
zipp = ">=0.5"

[package.extras]
docs = ["sphinx", "jaraco.packaging (>=9)", "rst.linker (>=1.9)"]
perf = ["ipython"]
testing = ["pytest (>=6)", "pytest-checkdocs (>=2.4)", "pytest-flake8", "pytest-cov", "pytest-enabler (>=1.0.1)", "packaging", "pyfakefs", "flufl.flake8", "pytest-perf (>=0.9.2)", "pytest-black (>=0.3.7)", "pytest-mypy (>=0.9.1)", "importlib-resources (>=1.3)"]

[[package]]
name = "iniconfig"
version = "1.1.1"
description = "iniconfig: brain-dead simple config-ini parsing"
category = "dev"
optional = false
python-versions = "*"

[[package]]
name = "packaging"
version = "21.3"
description = "Core utilities for Python packages"
category = "dev"
optional = false
python-versions = ">=3.6"

[package.dependencies]
pyparsing = ">=2.0.2,<3.0.5 || >3.0.5"

[[package]]
=======
>>>>>>> 4b4c7158
name = "pathspec"
version = "0.8.0"
description = "Utility library for gitignore style pattern matching of file paths."
category = "dev"
optional = false
python-versions = ">=2.7, !=3.0.*, !=3.1.*, !=3.2.*, !=3.3.*, !=3.4.*"

[[package]]
<<<<<<< HEAD
name = "pluggy"
version = "1.0.0"
description = "plugin and hook calling mechanisms for python"
category = "dev"
optional = false
python-versions = ">=3.6"

[package.dependencies]
importlib-metadata = {version = ">=0.12", markers = "python_version < \"3.8\""}

[package.extras]
dev = ["pre-commit", "tox"]
testing = ["pytest", "pytest-benchmark"]

[[package]]
name = "py"
version = "1.11.0"
description = "library with cross-python path, ini-parsing, io, code, log facilities"
category = "dev"
optional = false
python-versions = ">=2.7, !=3.0.*, !=3.1.*, !=3.2.*, !=3.3.*, !=3.4.*"

[[package]]
name = "pyparsing"
version = "3.0.7"
description = "Python parsing module"
category = "dev"
optional = false
python-versions = ">=3.6"

[package.extras]
diagrams = ["jinja2", "railroad-diagrams"]

[[package]]
name = "pytest"
version = "7.1.1"
description = "pytest: simple powerful testing with Python"
category = "dev"
optional = false
python-versions = ">=3.7"

[package.dependencies]
atomicwrites = {version = ">=1.0", markers = "sys_platform == \"win32\""}
attrs = ">=19.2.0"
colorama = {version = "*", markers = "sys_platform == \"win32\""}
importlib-metadata = {version = ">=0.12", markers = "python_version < \"3.8\""}
iniconfig = "*"
packaging = "*"
pluggy = ">=0.12,<2.0"
py = ">=1.8.2"
tomli = ">=1.0.0"

[package.extras]
testing = ["argcomplete", "hypothesis (>=3.56)", "mock", "nose", "pygments (>=2.7.2)", "requests", "xmlschema"]

[[package]]
=======
>>>>>>> 4b4c7158
name = "regex"
version = "2020.5.14"
description = "Alternative regular expression module, to replace re."
category = "dev"
optional = false
python-versions = "*"

[[package]]
name = "requests"
version = "2.23.0"
description = "Python HTTP for Humans."
category = "main"
optional = false
python-versions = ">=2.7, !=3.0.*, !=3.1.*, !=3.2.*, !=3.3.*, !=3.4.*"

[package.dependencies]
certifi = ">=2017.4.17"
chardet = ">=3.0.2,<4"
idna = ">=2.5,<3"
urllib3 = ">=1.21.1,<1.25.0 || >1.25.0,<1.25.1 || >1.25.1,<1.26"

[package.extras]
security = ["pyOpenSSL (>=0.14)", "cryptography (>=1.3.4)"]
socks = ["PySocks (>=1.5.6,!=1.5.7)", "win-inet-pton"]

[[package]]
name = "selenium"
version = "3.141.0"
description = "Python bindings for Selenium"
category = "main"
optional = false
python-versions = "*"

[package.dependencies]
urllib3 = "*"

[[package]]
<<<<<<< HEAD
=======
name = "six"
version = "1.16.0"
description = "Python 2 and 3 compatibility utilities"
category = "main"
optional = false
python-versions = ">=2.7, !=3.0.*, !=3.1.*, !=3.2.*"

[[package]]
>>>>>>> 4b4c7158
name = "soupsieve"
version = "1.9.6"
description = "A modern CSS selector implementation for Beautiful Soup."
category = "main"
optional = false
python-versions = "*"

[[package]]
name = "toml"
version = "0.10.1"
description = "Python Library for Tom's Obvious, Minimal Language"
category = "main"
optional = false
python-versions = "*"

[[package]]
<<<<<<< HEAD
name = "tomli"
version = "2.0.1"
description = "A lil' TOML parser"
category = "dev"
optional = false
python-versions = ">=3.7"

[[package]]
=======
>>>>>>> 4b4c7158
name = "typed-ast"
version = "1.4.1"
description = "a fork of Python 2 and 3 ast modules with type comment support"
category = "dev"
optional = false
python-versions = "*"

[[package]]
<<<<<<< HEAD
name = "typing-extensions"
version = "4.1.1"
description = "Backported and Experimental Type Hints for Python 3.6+"
category = "dev"
optional = false
python-versions = ">=3.6"

[[package]]
=======
>>>>>>> 4b4c7158
name = "urllib3"
version = "1.25.9"
description = "HTTP library with thread-safe connection pooling, file post, and more."
category = "main"
optional = false
python-versions = ">=2.7, !=3.0.*, !=3.1.*, !=3.2.*, !=3.3.*, !=3.4.*, <4"

[package.extras]
brotli = ["brotlipy (>=0.6.0)"]
secure = ["certifi", "cryptography (>=1.3.4)", "idna (>=2.0.0)", "pyOpenSSL (>=0.14)", "ipaddress"]
socks = ["PySocks (>=1.5.6,!=1.5.7,<2.0)"]

[[package]]
<<<<<<< HEAD
name = "zipp"
version = "3.7.0"
description = "Backport of pathlib-compatible object wrapper for zip files"
category = "dev"
optional = false
python-versions = ">=3.7"

[package.extras]
docs = ["sphinx", "jaraco.packaging (>=8.2)", "rst.linker (>=1.9)"]
testing = ["pytest (>=6)", "pytest-checkdocs (>=2.4)", "pytest-flake8", "pytest-cov", "pytest-enabler (>=1.0.1)", "jaraco.itertools", "func-timeout", "pytest-black (>=0.3.7)", "pytest-mypy"]
=======
name = "webencodings"
version = "0.5.1"
description = "Character encoding aliases for legacy web content"
category = "main"
optional = false
python-versions = "*"
>>>>>>> 4b4c7158

[metadata]
lock-version = "1.1"
python-versions = "^3.7"
<<<<<<< HEAD
content-hash = "29f6e54e9c0f55c573bffea33ca9f95bad4b12757762ab53f103fa41100f6ee7"
=======
content-hash = "53ad5bc194ed31be02c982e9ee6f88f6276386bbe6a0bbfc86bb3f3b6f6c5f5b"
>>>>>>> 4b4c7158

[metadata.files]
appdirs = [
    {file = "appdirs-1.4.4-py2.py3-none-any.whl", hash = "sha256:a841dacd6b99318a741b166adb07e19ee71a274450e68237b4650ca1055ab128"},
    {file = "appdirs-1.4.4.tar.gz", hash = "sha256:7d5d0167b2b1ba821647616af46a749d1c653740dd0d2415100fe26e27afdf41"},
]
atomicwrites = [
    {file = "atomicwrites-1.4.0-py2.py3-none-any.whl", hash = "sha256:6d1784dea7c0c8d4a5172b6c620f40b6e4cbfdf96d783691f2e1302a7b88e197"},
    {file = "atomicwrites-1.4.0.tar.gz", hash = "sha256:ae70396ad1a434f9c7046fd2dd196fc04b12f9e91ffb859164193be8b6168a7a"},
]
attrs = [
    {file = "attrs-19.3.0-py2.py3-none-any.whl", hash = "sha256:08a96c641c3a74e44eb59afb61a24f2cb9f4d7188748e76ba4bb5edfa3cb7d1c"},
    {file = "attrs-19.3.0.tar.gz", hash = "sha256:f7b7ce16570fe9965acd6d30101a28f62fb4a7f9e926b3bbc9b61f8b04247e72"},
]
beautifulsoup4 = [
    {file = "beautifulsoup4-4.9.1-py2-none-any.whl", hash = "sha256:e718f2342e2e099b640a34ab782407b7b676f47ee272d6739e60b8ea23829f2c"},
    {file = "beautifulsoup4-4.9.1-py3-none-any.whl", hash = "sha256:a6237df3c32ccfaee4fd201c8f5f9d9df619b93121d01353a64a73ce8c6ef9a8"},
    {file = "beautifulsoup4-4.9.1.tar.gz", hash = "sha256:73cc4d115b96f79c7d77c1c7f7a0a8d4c57860d1041df407dd1aae7f07a77fd7"},
]
black = [
    {file = "black-19.10b0-py36-none-any.whl", hash = "sha256:1b30e59be925fafc1ee4565e5e08abef6b03fe455102883820fe5ee2e4734e0b"},
    {file = "black-19.10b0.tar.gz", hash = "sha256:c2edb73a08e9e0e6f65a0e6af18b059b8b1cdd5bef997d7a0b181df93dc81539"},
]
certifi = [
    {file = "certifi-2020.4.5.1-py2.py3-none-any.whl", hash = "sha256:1d987a998c75633c40847cc966fcf5904906c920a7f17ef374f5aa4282abd304"},
    {file = "certifi-2020.4.5.1.tar.gz", hash = "sha256:51fcb31174be6e6664c5f69e3e1691a2d72a1a12e90f872cbdb1567eb47b6519"},
]
chardet = [
    {file = "chardet-3.0.4-py2.py3-none-any.whl", hash = "sha256:fc323ffcaeaed0e0a02bf4d117757b98aed530d9ed4531e3e15460124c106691"},
    {file = "chardet-3.0.4.tar.gz", hash = "sha256:84ab92ed1c4d4f16916e05906b6b75a6c0fb5db821cc65e70cbd64a3e2a5eaae"},
]
chromedriver-autoinstaller = [
    {file = "chromedriver-autoinstaller-0.2.0.tar.gz", hash = "sha256:e6aadc277f2c3a1d247541eecb60bfdeabb3250c56ad9998595420840d1c7f71"},
    {file = "chromedriver_autoinstaller-0.2.0-py3-none-any.whl", hash = "sha256:290a72a1e60e5d806ac0d7cc14bd6aa0746bf8e007899efca48b25eb239ea851"},
]
click = [
    {file = "click-7.1.2-py2.py3-none-any.whl", hash = "sha256:dacca89f4bfadd5de3d7489b7c8a566eee0d3676333fbb50030263894c38c0dc"},
    {file = "click-7.1.2.tar.gz", hash = "sha256:d2b5255c7c6349bc1bd1e59e08cd12acbbd63ce649f2588755783aa94dfb6b1a"},
]
colorama = [
    {file = "colorama-0.4.3-py2.py3-none-any.whl", hash = "sha256:7d73d2a99753107a36ac6b455ee49046802e59d9d076ef8e47b61499fa29afff"},
    {file = "colorama-0.4.3.tar.gz", hash = "sha256:e96da0d330793e2cb9485e9ddfd918d456036c7149416295932478192f4436a1"},
]
cssutils = [
    {file = "cssutils-1.0.2-py3-none-any.whl", hash = "sha256:c74dbe19c92f5052774eadb15136263548dd013250f1ed1027988e7fef125c8d"},
    {file = "cssutils-1.0.2.tar.gz", hash = "sha256:a2fcf06467553038e98fea9cfe36af2bf14063eb147a70958cfcaa8f5786acaf"},
]
html5lib = [
    {file = "html5lib-1.1-py2.py3-none-any.whl", hash = "sha256:0d78f8fde1c230e99fe37986a60526d7049ed4bf8a9fadbad5f00e22e58e041d"},
    {file = "html5lib-1.1.tar.gz", hash = "sha256:b2e5b40261e20f354d198eae92afc10d750afb487ed5e50f9c4eaf07c184146f"},
]
idna = [
    {file = "idna-2.9-py2.py3-none-any.whl", hash = "sha256:a068a21ceac8a4d63dbfd964670474107f541babbd2250d61922f029858365fa"},
    {file = "idna-2.9.tar.gz", hash = "sha256:7588d1c14ae4c77d74036e8c22ff447b26d0fde8f007354fd48a7814db15b7cb"},
]
importlib-metadata = [
    {file = "importlib_metadata-4.11.3-py3-none-any.whl", hash = "sha256:1208431ca90a8cca1a6b8af391bb53c1a2db74e5d1cef6ddced95d4b2062edc6"},
    {file = "importlib_metadata-4.11.3.tar.gz", hash = "sha256:ea4c597ebf37142f827b8f39299579e31685c31d3a438b59f469406afd0f2539"},
]
iniconfig = [
    {file = "iniconfig-1.1.1-py2.py3-none-any.whl", hash = "sha256:011e24c64b7f47f6ebd835bb12a743f2fbe9a26d4cecaa7f53bc4f35ee9da8b3"},
    {file = "iniconfig-1.1.1.tar.gz", hash = "sha256:bc3af051d7d14b2ee5ef9969666def0cd1a000e121eaea580d4a313df4b37f32"},
]
packaging = [
    {file = "packaging-21.3-py3-none-any.whl", hash = "sha256:ef103e05f519cdc783ae24ea4e2e0f508a9c99b2d4969652eed6a2e1ea5bd522"},
    {file = "packaging-21.3.tar.gz", hash = "sha256:dd47c42927d89ab911e606518907cc2d3a1f38bbd026385970643f9c5b8ecfeb"},
]
pathspec = [
    {file = "pathspec-0.8.0-py2.py3-none-any.whl", hash = "sha256:7d91249d21749788d07a2d0f94147accd8f845507400749ea19c1ec9054a12b0"},
    {file = "pathspec-0.8.0.tar.gz", hash = "sha256:da45173eb3a6f2a5a487efba21f050af2b41948be6ab52b6a1e3ff22bb8b7061"},
]
pluggy = [
    {file = "pluggy-1.0.0-py2.py3-none-any.whl", hash = "sha256:74134bbf457f031a36d68416e1509f34bd5ccc019f0bcc952c7b909d06b37bd3"},
    {file = "pluggy-1.0.0.tar.gz", hash = "sha256:4224373bacce55f955a878bf9cfa763c1e360858e330072059e10bad68531159"},
]
py = [
    {file = "py-1.11.0-py2.py3-none-any.whl", hash = "sha256:607c53218732647dff4acdfcd50cb62615cedf612e72d1724fb1a0cc6405b378"},
    {file = "py-1.11.0.tar.gz", hash = "sha256:51c75c4126074b472f746a24399ad32f6053d1b34b68d2fa41e558e6f4a98719"},
]
pyparsing = [
    {file = "pyparsing-3.0.7-py3-none-any.whl", hash = "sha256:a6c06a88f252e6c322f65faf8f418b16213b51bdfaece0524c1c1bc30c63c484"},
    {file = "pyparsing-3.0.7.tar.gz", hash = "sha256:18ee9022775d270c55187733956460083db60b37d0d0fb357445f3094eed3eea"},
]
pytest = [
    {file = "pytest-7.1.1-py3-none-any.whl", hash = "sha256:92f723789a8fdd7180b6b06483874feca4c48a5c76968e03bb3e7f806a1869ea"},
    {file = "pytest-7.1.1.tar.gz", hash = "sha256:841132caef6b1ad17a9afde46dc4f6cfa59a05f9555aae5151f73bdf2820ca63"},
]
regex = [
    {file = "regex-2020.5.14-cp27-cp27m-win32.whl", hash = "sha256:e565569fc28e3ba3e475ec344d87ed3cd8ba2d575335359749298a0899fe122e"},
    {file = "regex-2020.5.14-cp27-cp27m-win_amd64.whl", hash = "sha256:d466967ac8e45244b9dfe302bbe5e3337f8dc4dec8d7d10f5e950d83b140d33a"},
    {file = "regex-2020.5.14-cp36-cp36m-manylinux1_i686.whl", hash = "sha256:27ff7325b297fb6e5ebb70d10437592433601c423f5acf86e5bc1ee2919b9561"},
    {file = "regex-2020.5.14-cp36-cp36m-manylinux1_x86_64.whl", hash = "sha256:ea55b80eb0d1c3f1d8d784264a6764f931e172480a2f1868f2536444c5f01e01"},
    {file = "regex-2020.5.14-cp36-cp36m-manylinux2010_i686.whl", hash = "sha256:c9bce6e006fbe771a02bda468ec40ffccbf954803b470a0345ad39c603402577"},
    {file = "regex-2020.5.14-cp36-cp36m-manylinux2010_x86_64.whl", hash = "sha256:d881c2e657c51d89f02ae4c21d9adbef76b8325fe4d5cf0e9ad62f850f3a98fd"},
    {file = "regex-2020.5.14-cp36-cp36m-win32.whl", hash = "sha256:99568f00f7bf820c620f01721485cad230f3fb28f57d8fbf4a7967ec2e446994"},
    {file = "regex-2020.5.14-cp36-cp36m-win_amd64.whl", hash = "sha256:70c14743320a68c5dac7fc5a0f685be63bc2024b062fe2aaccc4acc3d01b14a1"},
    {file = "regex-2020.5.14-cp37-cp37m-manylinux1_i686.whl", hash = "sha256:a7c37f048ec3920783abab99f8f4036561a174f1314302ccfa4e9ad31cb00eb4"},
    {file = "regex-2020.5.14-cp37-cp37m-manylinux1_x86_64.whl", hash = "sha256:89d76ce33d3266173f5be80bd4efcbd5196cafc34100fdab814f9b228dee0fa4"},
    {file = "regex-2020.5.14-cp37-cp37m-manylinux2010_i686.whl", hash = "sha256:51f17abbe973c7673a61863516bdc9c0ef467407a940f39501e786a07406699c"},
    {file = "regex-2020.5.14-cp37-cp37m-manylinux2010_x86_64.whl", hash = "sha256:ce5cc53aa9fbbf6712e92c7cf268274eaff30f6bd12a0754e8133d85a8fb0f5f"},
    {file = "regex-2020.5.14-cp37-cp37m-win32.whl", hash = "sha256:8044d1c085d49673aadb3d7dc20ef5cb5b030c7a4fa253a593dda2eab3059929"},
    {file = "regex-2020.5.14-cp37-cp37m-win_amd64.whl", hash = "sha256:c2062c7d470751b648f1cacc3f54460aebfc261285f14bc6da49c6943bd48bdd"},
    {file = "regex-2020.5.14-cp38-cp38-manylinux1_i686.whl", hash = "sha256:329ba35d711e3428db6b45a53b1b13a0a8ba07cbbcf10bbed291a7da45f106c3"},
    {file = "regex-2020.5.14-cp38-cp38-manylinux1_x86_64.whl", hash = "sha256:579ea215c81d18da550b62ff97ee187b99f1b135fd894a13451e00986a080cad"},
    {file = "regex-2020.5.14-cp38-cp38-manylinux2010_i686.whl", hash = "sha256:3a9394197664e35566242686d84dfd264c07b20f93514e2e09d3c2b3ffdf78fe"},
    {file = "regex-2020.5.14-cp38-cp38-manylinux2010_x86_64.whl", hash = "sha256:ce367d21f33e23a84fb83a641b3834dd7dd8e9318ad8ff677fbfae5915a239f7"},
    {file = "regex-2020.5.14-cp38-cp38-win32.whl", hash = "sha256:1386e75c9d1574f6aa2e4eb5355374c8e55f9aac97e224a8a5a6abded0f9c927"},
    {file = "regex-2020.5.14-cp38-cp38-win_amd64.whl", hash = "sha256:7e61be8a2900897803c293247ef87366d5df86bf701083b6c43119c7c6c99108"},
    {file = "regex-2020.5.14.tar.gz", hash = "sha256:ce450ffbfec93821ab1fea94779a8440e10cf63819be6e176eb1973a6017aff5"},
]
requests = [
    {file = "requests-2.23.0-py2.7.egg", hash = "sha256:5d2d0ffbb515f39417009a46c14256291061ac01ba8f875b90cad137de83beb4"},
    {file = "requests-2.23.0-py2.py3-none-any.whl", hash = "sha256:43999036bfa82904b6af1d99e4882b560e5e2c68e5c4b0aa03b655f3d7d73fee"},
    {file = "requests-2.23.0.tar.gz", hash = "sha256:b3f43d496c6daba4493e7c431722aeb7dbc6288f52a6e04e7b6023b0247817e6"},
]
selenium = [
    {file = "selenium-3.141.0-py2.py3-none-any.whl", hash = "sha256:2d7131d7bc5a5b99a2d9b04aaf2612c411b03b8ca1b1ee8d3de5845a9be2cb3c"},
    {file = "selenium-3.141.0.tar.gz", hash = "sha256:deaf32b60ad91a4611b98d8002757f29e6f2c2d5fcaf202e1c9ad06d6772300d"},
]
six = [
    {file = "six-1.16.0-py2.py3-none-any.whl", hash = "sha256:8abb2f1d86890a2dfb989f9a77cfcfd3e47c2a354b01111771326f8aa26e0254"},
    {file = "six-1.16.0.tar.gz", hash = "sha256:1e61c37477a1626458e36f7b1d82aa5c9b094fa4802892072e49de9c60c4c926"},
]
soupsieve = [
    {file = "soupsieve-1.9.6-py2.py3-none-any.whl", hash = "sha256:feb1e937fa26a69e08436aad4a9037cd7e1d4c7212909502ba30701247ff8abd"},
    {file = "soupsieve-1.9.6.tar.gz", hash = "sha256:7985bacc98c34923a439967c1a602dc4f1e15f923b6fcf02344184f86cc7efaa"},
]
toml = [
    {file = "toml-0.10.1-py2.py3-none-any.whl", hash = "sha256:bda89d5935c2eac546d648028b9901107a595863cb36bae0c73ac804a9b4ce88"},
    {file = "toml-0.10.1.tar.gz", hash = "sha256:926b612be1e5ce0634a2ca03470f95169cf16f939018233a670519cb4ac58b0f"},
]
tomli = [
    {file = "tomli-2.0.1-py3-none-any.whl", hash = "sha256:939de3e7a6161af0c887ef91b7d41a53e7c5a1ca976325f429cb46ea9bc30ecc"},
    {file = "tomli-2.0.1.tar.gz", hash = "sha256:de526c12914f0c550d15924c62d72abc48d6fe7364aa87328337a31007fe8a4f"},
]
typed-ast = [
    {file = "typed_ast-1.4.1-cp35-cp35m-manylinux1_i686.whl", hash = "sha256:73d785a950fc82dd2a25897d525d003f6378d1cb23ab305578394694202a58c3"},
    {file = "typed_ast-1.4.1-cp35-cp35m-manylinux1_x86_64.whl", hash = "sha256:aaee9905aee35ba5905cfb3c62f3e83b3bec7b39413f0a7f19be4e547ea01ebb"},
    {file = "typed_ast-1.4.1-cp35-cp35m-win32.whl", hash = "sha256:0c2c07682d61a629b68433afb159376e24e5b2fd4641d35424e462169c0a7919"},
    {file = "typed_ast-1.4.1-cp35-cp35m-win_amd64.whl", hash = "sha256:4083861b0aa07990b619bd7ddc365eb7fa4b817e99cf5f8d9cf21a42780f6e01"},
    {file = "typed_ast-1.4.1-cp36-cp36m-macosx_10_9_x86_64.whl", hash = "sha256:269151951236b0f9a6f04015a9004084a5ab0d5f19b57de779f908621e7d8b75"},
    {file = "typed_ast-1.4.1-cp36-cp36m-manylinux1_i686.whl", hash = "sha256:24995c843eb0ad11a4527b026b4dde3da70e1f2d8806c99b7b4a7cf491612652"},
    {file = "typed_ast-1.4.1-cp36-cp36m-manylinux1_x86_64.whl", hash = "sha256:fe460b922ec15dd205595c9b5b99e2f056fd98ae8f9f56b888e7a17dc2b757e7"},
    {file = "typed_ast-1.4.1-cp36-cp36m-manylinux2014_aarch64.whl", hash = "sha256:fcf135e17cc74dbfbc05894ebca928ffeb23d9790b3167a674921db19082401f"},
    {file = "typed_ast-1.4.1-cp36-cp36m-win32.whl", hash = "sha256:4e3e5da80ccbebfff202a67bf900d081906c358ccc3d5e3c8aea42fdfdfd51c1"},
    {file = "typed_ast-1.4.1-cp36-cp36m-win_amd64.whl", hash = "sha256:249862707802d40f7f29f6e1aad8d84b5aa9e44552d2cc17384b209f091276aa"},
    {file = "typed_ast-1.4.1-cp37-cp37m-macosx_10_9_x86_64.whl", hash = "sha256:8ce678dbaf790dbdb3eba24056d5364fb45944f33553dd5869b7580cdbb83614"},
    {file = "typed_ast-1.4.1-cp37-cp37m-manylinux1_i686.whl", hash = "sha256:c9e348e02e4d2b4a8b2eedb48210430658df6951fa484e59de33ff773fbd4b41"},
    {file = "typed_ast-1.4.1-cp37-cp37m-manylinux1_x86_64.whl", hash = "sha256:bcd3b13b56ea479b3650b82cabd6b5343a625b0ced5429e4ccad28a8973f301b"},
    {file = "typed_ast-1.4.1-cp37-cp37m-manylinux2014_aarch64.whl", hash = "sha256:f208eb7aff048f6bea9586e61af041ddf7f9ade7caed625742af423f6bae3298"},
    {file = "typed_ast-1.4.1-cp37-cp37m-win32.whl", hash = "sha256:d5d33e9e7af3b34a40dc05f498939f0ebf187f07c385fd58d591c533ad8562fe"},
    {file = "typed_ast-1.4.1-cp37-cp37m-win_amd64.whl", hash = "sha256:0666aa36131496aed8f7be0410ff974562ab7eeac11ef351def9ea6fa28f6355"},
    {file = "typed_ast-1.4.1-cp38-cp38-macosx_10_15_x86_64.whl", hash = "sha256:d205b1b46085271b4e15f670058ce182bd1199e56b317bf2ec004b6a44f911f6"},
    {file = "typed_ast-1.4.1-cp38-cp38-manylinux1_i686.whl", hash = "sha256:6daac9731f172c2a22ade6ed0c00197ee7cc1221aa84cfdf9c31defeb059a907"},
    {file = "typed_ast-1.4.1-cp38-cp38-manylinux1_x86_64.whl", hash = "sha256:498b0f36cc7054c1fead3d7fc59d2150f4d5c6c56ba7fb150c013fbc683a8d2d"},
    {file = "typed_ast-1.4.1-cp38-cp38-manylinux2014_aarch64.whl", hash = "sha256:7e4c9d7658aaa1fc80018593abdf8598bf91325af6af5cce4ce7c73bc45ea53d"},
    {file = "typed_ast-1.4.1-cp38-cp38-win32.whl", hash = "sha256:715ff2f2df46121071622063fc7543d9b1fd19ebfc4f5c8895af64a77a8c852c"},
    {file = "typed_ast-1.4.1-cp38-cp38-win_amd64.whl", hash = "sha256:fc0fea399acb12edbf8a628ba8d2312f583bdbdb3335635db062fa98cf71fca4"},
    {file = "typed_ast-1.4.1-cp39-cp39-macosx_10_15_x86_64.whl", hash = "sha256:d43943ef777f9a1c42bf4e552ba23ac77a6351de620aa9acf64ad54933ad4d34"},
    {file = "typed_ast-1.4.1-cp39-cp39-macosx_10_9_x86_64.whl", hash = "sha256:92c325624e304ebf0e025d1224b77dd4e6393f18aab8d829b5b7e04afe9b7a2c"},
    {file = "typed_ast-1.4.1-cp39-cp39-manylinux1_i686.whl", hash = "sha256:d648b8e3bf2fe648745c8ffcee3db3ff903d0817a01a12dd6a6ea7a8f4889072"},
    {file = "typed_ast-1.4.1-cp39-cp39-manylinux1_x86_64.whl", hash = "sha256:fac11badff8313e23717f3dada86a15389d0708275bddf766cca67a84ead3e91"},
    {file = "typed_ast-1.4.1-cp39-cp39-manylinux2014_aarch64.whl", hash = "sha256:0d8110d78a5736e16e26213114a38ca35cb15b6515d535413b090bd50951556d"},
    {file = "typed_ast-1.4.1-cp39-cp39-win32.whl", hash = "sha256:b52ccf7cfe4ce2a1064b18594381bccf4179c2ecf7f513134ec2f993dd4ab395"},
    {file = "typed_ast-1.4.1-cp39-cp39-win_amd64.whl", hash = "sha256:3742b32cf1c6ef124d57f95be609c473d7ec4c14d0090e5a5e05a15269fb4d0c"},
    {file = "typed_ast-1.4.1.tar.gz", hash = "sha256:8c8aaad94455178e3187ab22c8b01a3837f8ee50e09cf31f1ba129eb293ec30b"},
]
typing-extensions = [
    {file = "typing_extensions-4.1.1-py3-none-any.whl", hash = "sha256:21c85e0fe4b9a155d0799430b0ad741cdce7e359660ccbd8b530613e8df88ce2"},
    {file = "typing_extensions-4.1.1.tar.gz", hash = "sha256:1a9462dcc3347a79b1f1c0271fbe79e844580bb598bafa1ed208b94da3cdcd42"},
]
urllib3 = [
    {file = "urllib3-1.25.9-py2.py3-none-any.whl", hash = "sha256:88206b0eb87e6d677d424843ac5209e3fb9d0190d0ee169599165ec25e9d9115"},
    {file = "urllib3-1.25.9.tar.gz", hash = "sha256:3018294ebefce6572a474f0604c2021e33b3fd8006ecd11d62107a5d2a963527"},
]
<<<<<<< HEAD
zipp = [
    {file = "zipp-3.7.0-py3-none-any.whl", hash = "sha256:b47250dd24f92b7dd6a0a8fc5244da14608f3ca90a5efcd37a3b1642fac9a375"},
    {file = "zipp-3.7.0.tar.gz", hash = "sha256:9f50f446828eb9d45b267433fd3e9da8d801f614129124863f9c51ebceafb87d"},
=======
webencodings = [
    {file = "webencodings-0.5.1-py2.py3-none-any.whl", hash = "sha256:a0af1213f3c2226497a97e2b3aa01a7e4bee4f403f95be16fc9acd2947514a78"},
    {file = "webencodings-0.5.1.tar.gz", hash = "sha256:b36a1c245f2d304965eb4e0a82848379241dc04b865afcc4aab16748587e1923"},
>>>>>>> 4b4c7158
]<|MERGE_RESOLUTION|>--- conflicted
+++ resolved
@@ -7,7 +7,6 @@
 python-versions = "*"
 
 [[package]]
-<<<<<<< HEAD
 name = "atomicwrites"
 version = "1.4.0"
 description = "Atomic file writes."
@@ -22,14 +21,6 @@
 category = "dev"
 optional = false
 python-versions = ">=2.7, !=3.0.*, !=3.1.*, !=3.2.*, !=3.3.*"
-=======
-name = "attrs"
-version = "19.3.0"
-description = "Classes Without Boilerplate"
-category = "dev"
-optional = false
-python-versions = ">=2.7, !=3.0.*, !=3.1.*, !=3.2.*, !=3.3.*"
->>>>>>> 4b4c7158
 
 [package.extras]
 azure-pipelines = ["coverage", "hypothesis", "pympler", "pytest (>=4.3.0)", "six", "zope.interface", "pytest-azurepipelines"]
@@ -124,8 +115,6 @@
 python-versions = "*"
 
 [[package]]
-<<<<<<< HEAD
-=======
 name = "html5lib"
 version = "1.1"
 description = "HTML parser based on the WHATWG HTML specification"
@@ -144,7 +133,6 @@
 lxml = ["lxml"]
 
 [[package]]
->>>>>>> 4b4c7158
 name = "idna"
 version = "2.9"
 description = "Internationalized Domain Names in Applications (IDNA)"
@@ -153,7 +141,6 @@
 python-versions = ">=2.7, !=3.0.*, !=3.1.*, !=3.2.*, !=3.3.*"
 
 [[package]]
-<<<<<<< HEAD
 name = "importlib-metadata"
 version = "4.11.3"
 description = "Read metadata from Python packages"
@@ -190,8 +177,6 @@
 pyparsing = ">=2.0.2,<3.0.5 || >3.0.5"
 
 [[package]]
-=======
->>>>>>> 4b4c7158
 name = "pathspec"
 version = "0.8.0"
 description = "Utility library for gitignore style pattern matching of file paths."
@@ -200,7 +185,6 @@
 python-versions = ">=2.7, !=3.0.*, !=3.1.*, !=3.2.*, !=3.3.*, !=3.4.*"
 
 [[package]]
-<<<<<<< HEAD
 name = "pluggy"
 version = "1.0.0"
 description = "plugin and hook calling mechanisms for python"
@@ -257,8 +241,6 @@
 testing = ["argcomplete", "hypothesis (>=3.56)", "mock", "nose", "pygments (>=2.7.2)", "requests", "xmlschema"]
 
 [[package]]
-=======
->>>>>>> 4b4c7158
 name = "regex"
 version = "2020.5.14"
 description = "Alternative regular expression module, to replace re."
@@ -296,8 +278,6 @@
 urllib3 = "*"
 
 [[package]]
-<<<<<<< HEAD
-=======
 name = "six"
 version = "1.16.0"
 description = "Python 2 and 3 compatibility utilities"
@@ -306,7 +286,6 @@
 python-versions = ">=2.7, !=3.0.*, !=3.1.*, !=3.2.*"
 
 [[package]]
->>>>>>> 4b4c7158
 name = "soupsieve"
 version = "1.9.6"
 description = "A modern CSS selector implementation for Beautiful Soup."
@@ -323,7 +302,6 @@
 python-versions = "*"
 
 [[package]]
-<<<<<<< HEAD
 name = "tomli"
 version = "2.0.1"
 description = "A lil' TOML parser"
@@ -332,8 +310,6 @@
 python-versions = ">=3.7"
 
 [[package]]
-=======
->>>>>>> 4b4c7158
 name = "typed-ast"
 version = "1.4.1"
 description = "a fork of Python 2 and 3 ast modules with type comment support"
@@ -342,7 +318,6 @@
 python-versions = "*"
 
 [[package]]
-<<<<<<< HEAD
 name = "typing-extensions"
 version = "4.1.1"
 description = "Backported and Experimental Type Hints for Python 3.6+"
@@ -351,8 +326,6 @@
 python-versions = ">=3.6"
 
 [[package]]
-=======
->>>>>>> 4b4c7158
 name = "urllib3"
 version = "1.25.9"
 description = "HTTP library with thread-safe connection pooling, file post, and more."
@@ -366,34 +339,29 @@
 socks = ["PySocks (>=1.5.6,!=1.5.7,<2.0)"]
 
 [[package]]
-<<<<<<< HEAD
-name = "zipp"
-version = "3.7.0"
-description = "Backport of pathlib-compatible object wrapper for zip files"
-category = "dev"
-optional = false
-python-versions = ">=3.7"
-
-[package.extras]
-docs = ["sphinx", "jaraco.packaging (>=8.2)", "rst.linker (>=1.9)"]
-testing = ["pytest (>=6)", "pytest-checkdocs (>=2.4)", "pytest-flake8", "pytest-cov", "pytest-enabler (>=1.0.1)", "jaraco.itertools", "func-timeout", "pytest-black (>=0.3.7)", "pytest-mypy"]
-=======
 name = "webencodings"
 version = "0.5.1"
 description = "Character encoding aliases for legacy web content"
 category = "main"
 optional = false
 python-versions = "*"
->>>>>>> 4b4c7158
+
+[[package]]
+name = "zipp"
+version = "3.8.0"
+description = "Backport of pathlib-compatible object wrapper for zip files"
+category = "dev"
+optional = false
+python-versions = ">=3.7"
+
+[package.extras]
+docs = ["sphinx", "jaraco.packaging (>=9)", "rst.linker (>=1.9)"]
+testing = ["pytest (>=6)", "pytest-checkdocs (>=2.4)", "pytest-flake8", "pytest-cov", "pytest-enabler (>=1.0.1)", "jaraco.itertools", "func-timeout", "pytest-black (>=0.3.7)", "pytest-mypy (>=0.9.1)"]
 
 [metadata]
 lock-version = "1.1"
 python-versions = "^3.7"
-<<<<<<< HEAD
-content-hash = "29f6e54e9c0f55c573bffea33ca9f95bad4b12757762ab53f103fa41100f6ee7"
-=======
-content-hash = "53ad5bc194ed31be02c982e9ee6f88f6276386bbe6a0bbfc86bb3f3b6f6c5f5b"
->>>>>>> 4b4c7158
+content-hash = "62607e6cb67b315242b09cb01ec203d5b1ae0774e80a84397195c77b59a6c12c"
 
 [metadata.files]
 appdirs = [
@@ -569,13 +537,11 @@
     {file = "urllib3-1.25.9-py2.py3-none-any.whl", hash = "sha256:88206b0eb87e6d677d424843ac5209e3fb9d0190d0ee169599165ec25e9d9115"},
     {file = "urllib3-1.25.9.tar.gz", hash = "sha256:3018294ebefce6572a474f0604c2021e33b3fd8006ecd11d62107a5d2a963527"},
 ]
-<<<<<<< HEAD
-zipp = [
-    {file = "zipp-3.7.0-py3-none-any.whl", hash = "sha256:b47250dd24f92b7dd6a0a8fc5244da14608f3ca90a5efcd37a3b1642fac9a375"},
-    {file = "zipp-3.7.0.tar.gz", hash = "sha256:9f50f446828eb9d45b267433fd3e9da8d801f614129124863f9c51ebceafb87d"},
-=======
 webencodings = [
     {file = "webencodings-0.5.1-py2.py3-none-any.whl", hash = "sha256:a0af1213f3c2226497a97e2b3aa01a7e4bee4f403f95be16fc9acd2947514a78"},
     {file = "webencodings-0.5.1.tar.gz", hash = "sha256:b36a1c245f2d304965eb4e0a82848379241dc04b865afcc4aab16748587e1923"},
->>>>>>> 4b4c7158
+]
+zipp = [
+    {file = "zipp-3.8.0-py3-none-any.whl", hash = "sha256:c4f6e5bbf48e74f7a38e7cc5b0480ff42b0ae5178957d564d18932525d5cf099"},
+    {file = "zipp-3.8.0.tar.gz", hash = "sha256:56bf8aadb83c24db6c4b577e13de374ccfb67da2078beba1d037c17980bf43ad"},
 ]